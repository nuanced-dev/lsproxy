--- conflicted
+++ resolved
@@ -35,8 +35,4 @@
 ENV RUST_BACKTRACE=1
 
 # Run the server directly
-<<<<<<< HEAD
-ENTRYPOINT ["./lsp-proxy"]
-=======
-CMD ["./lsproxy"]
->>>>>>> 329d12fc
+ENTRYPOINT ["./lsproxy"]