--- conflicted
+++ resolved
@@ -365,16 +365,12 @@
         PathBuf::from(uri.path())
     });
 
-<<<<<<< HEAD
     absolute_path_to_relative_path_string(&path)
 }
 
 pub fn absolute_path_to_relative_path_string(path: &PathBuf) -> String {
     let mount_dir = Path::new(MOUNT_DIR);
     path.strip_prefix(mount_dir)
-=======
-    path.strip_prefix(get_mount_dir().as_path())
->>>>>>> 3368a6a0
         .map(|p| p.to_string_lossy().into_owned())
         .unwrap_or_else(|e| {
             warn!("Failed to strip prefix: {:?}", e);
