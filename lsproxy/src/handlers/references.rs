--- conflicted
+++ resolved
@@ -102,7 +102,7 @@
                     })
                 }
             }
-        }
+    
         (_, Err(e)) => {
             error!("Failed to fetch code context: {}", e);
             HttpResponse::InternalServerError().json(ErrorResponse {
@@ -110,6 +110,7 @@
             })
         }
     }
+}
 }
 
 async fn fetch_code_context(
@@ -162,9 +163,7 @@
             Err(e) => return Err(e),
         }
     }
-<<<<<<< HEAD
     Ok(code_contexts)
-=======
 }
 
 #[cfg(test)]
@@ -231,5 +230,70 @@
         assert_eq!(expected_response, reference_response);
         Ok(())
     }
->>>>>>> 3368a6a0
+}
+
+#[cfg(test)]
+mod test {
+    use super::*;
+
+    use actix_web::http::StatusCode;
+
+    use crate::api_types::{FilePosition, Position};
+    use crate::initialize_app_state;
+    use crate::test_utils::{python_sample_path, TestContext};
+
+    #[tokio::test]
+    async fn test_python_references() -> Result<(), Box<dyn std::error::Error>> {
+        let _context = TestContext::setup(&python_sample_path(), false).await?;
+        let state = initialize_app_state().await?;
+
+        let mock_request = Json(GetReferencesRequest {
+            symbol_identifier_position: FilePosition {
+                path: String::from("graph.py"),
+                position: Position {
+                    line: 0,
+                    character: 6,
+                },
+            },
+            include_declaration: false,
+            include_code_context_context_lines: None,
+            include_raw_response: false,
+        });
+
+        let response = references(state, mock_request).await;
+
+        assert_eq!(response.status(), StatusCode::OK);
+        assert_eq!(
+            response.headers().get("content-type").unwrap(),
+            "application/json"
+        );
+
+        // Check the body
+        let body = response.into_body();
+        let bytes = actix_web::body::to_bytes(body).await.unwrap();
+        let reference_response: ReferencesResponse = serde_json::from_slice(&bytes).unwrap();
+
+        let expected_response = ReferencesResponse {
+            raw_response: None,
+            references: vec![
+                FilePosition {
+                    path: String::from("main.py"),
+                    position: Position {
+                        line: 1,
+                        character: 18,
+                    },
+                },
+                FilePosition {
+                    path: String::from("main.py"),
+                    position: Position {
+                        line: 5,
+                        character: 8,
+                    },
+                },
+            ],
+        };
+
+        assert_eq!(expected_response, reference_response);
+        Ok(())
+    }
 }