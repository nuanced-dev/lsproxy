use actix_cors::Cors;
mod middleware;
use actix_web::{
    web::{get, post, resource, scope, Data},
    App, HttpServer,
};
use api_types::{FindIdentifierRequest, IdentifierResponse};
use handlers::{find_identifier, read_source_code};
use log::warn;
use middleware::{validate_jwt_config, JwtMiddleware};
use std::fs;
use std::fs::File;
use std::io::Write;
use std::path::PathBuf;
use std::sync::{Arc, Mutex};
use utoipa::OpenApi;
use utoipa_swagger_ui::SwaggerUi;

pub mod api_types;
mod ast_grep;
mod handlers;
mod lsp;
mod utils;

use crate::api_types::{
    get_mount_dir, set_global_mount_dir, CodeContext, DefinitionResponse, ErrorResponse,
    FilePosition, FileRange, FileSymbolsRequest, GetDefinitionRequest, GetReferencesRequest, GetReferencedSymbolsRequest, ReferencedSymbolsResponse,
    HealthResponse, Position, ReferencesResponse, SupportedLanguages, Symbol, SymbolResponse,
};
use crate::handlers::{
    definitions_in_file, find_definition, find_references, health_check, list_files, find_referenced_symbols,
};
use crate::lsp::manager::Manager;
// use crate::utils::doc_utils::make_code_sample;

pub fn check_mount_dir() -> std::io::Result<()> {
    fs::read_dir(get_mount_dir())?;
    Ok(())
}

#[derive(OpenApi)]
#[openapi(
    info(
        title = "lsproxy",
        version = "0.1.4",
        license(
            name = "Apache-2.0",
            url = "https://www.apache.org/licenses/LICENSE-2.0"
        )
    ),
    security(
        ("bearer_auth" = [])
    ),
    components(
        schemas(
            FileSymbolsRequest,
            GetDefinitionRequest,
            GetReferencesRequest,
            GetReferencedSymbolsRequest,
            SupportedLanguages,
            DefinitionResponse,
            ReferencesResponse,
            ReferencedSymbolsResponse,
            SymbolResponse,
            FilePosition,
            Position,
            Symbol,
            ErrorResponse,
            CodeContext,
            FileRange,
            HealthResponse,
            FindIdentifierRequest,
            IdentifierResponse,
        )
    ),
    paths(
        crate::handlers::definitions_in_file,
        crate::handlers::find_definition,
        crate::handlers::find_references,
        crate::handlers::health_check,
        crate::handlers::list_files,
        crate::handlers::read_source_code,
<<<<<<< HEAD
        crate::handlers::find_referenced_symbols,
=======
        crate::handlers::find_identifier,
>>>>>>> 0429eb6b
    ),
    tags(
        (name = "lsproxy-api", description = "LSP Proxy API")
    ),
    servers(
        (url = "http://localhost:4444/v1", description = "API server v1")
    )
)]
pub struct ApiDoc;

pub struct AppState {
    manager: Arc<Mutex<Manager>>,
}

pub async fn initialize_app_state() -> Result<Data<AppState>, Box<dyn std::error::Error>> {
    initialize_app_state_with_mount_dir(None).await
}

pub async fn initialize_app_state_with_mount_dir(
    mount_dir_override: Option<&str>,
) -> Result<Data<AppState>, Box<dyn std::error::Error>> {
    if let Some(global_mount_dir) = mount_dir_override {
        set_global_mount_dir(global_mount_dir);
        warn!("Changing global mount dir to: {}", global_mount_dir);
    }

    if let Err(_) = check_mount_dir() {
        eprintln!(
            "Error: Your workspace isn't mounted at '{}'. Please mount your workspace at this location.",
            get_mount_dir().to_string_lossy()
        );
        std::process::exit(1);
    }

    let mount_dir_path = get_mount_dir();
    let mount_dir = mount_dir_path.to_string_lossy();

    let manager = Arc::new(Mutex::new(Manager::new(&mount_dir).await?));
    manager
        .lock()
        .unwrap()
        .start_langservers(&mount_dir)
        .await?;

    Ok(Data::new(AppState { manager }))
}

// Helper enum for cleaner matching
#[derive(Debug)]
enum Method {
    Get,
    Post,
}

pub async fn run_server(app_state: Data<AppState>) -> std::io::Result<()> {
    run_server_with_host(app_state, "0.0.0.0").await
}

pub async fn run_server_with_host(app_state: Data<AppState>, host: &str) -> std::io::Result<()> {
    run_server_with_port_and_host(app_state, 4444, host).await
}

pub async fn run_server_with_port(app_state: Data<AppState>, port: u16) -> std::io::Result<()> {
    run_server_with_port_and_host(app_state, port, "0.0.0.0").await
}

pub async fn run_server_with_port_and_host(
    app_state: Data<AppState>,
    port: u16,
    host: &str,
) -> std::io::Result<()> {
    let mut openapi = ApiDoc::openapi();

    // Create components if none exist
    if openapi.components.is_none() {
        openapi.components = Some(utoipa::openapi::Components::default());
    }

    // Now we can safely unwrap and modify
    if let Some(components) = openapi.components.as_mut() {
        components.add_security_scheme(
            "bearer_auth",
            utoipa::openapi::security::SecurityScheme::Http(
                utoipa::openapi::security::HttpBuilder::new()
                    .scheme(utoipa::openapi::security::HttpAuthScheme::Bearer)
                    .bearer_format("JWT")
                    .build(),
            ),
        );
    }

    // Parse the full server URL to get just the path component
    let server_path = openapi
        .servers
        .as_ref() // Get reference to the Option<Vec>
        .and_then(|servers| servers.first()) // Get first server if vec is not empty
        .and_then(|s| url::Url::parse(&s.url).ok())
        .map(|url| url.path().to_string()) // Convert path to owned String
        .and_then(|path| path.strip_prefix('/').map(|s| s.to_string())) // Convert stripped result to String
        .unwrap_or_else(|| String::new()); // Use empty string as default

    match validate_jwt_config() {
        Ok(secret) => secret,
        Err(e) => {
            eprintln!("Configuration error: {}", e);
            std::process::exit(1);
        }
    };

    HttpServer::new(move || {
        let mut api_scope = scope(format!("/{}", server_path).as_str());

        // Add routes based on OpenAPI paths
        for (path, path_item) in openapi.paths.paths.iter() {
            let method = if path_item.get.is_some() {
                Some(Method::Get)
            } else if path_item.post.is_some() {
                Some(Method::Post)
            } else {
                None
            };

            api_scope = match (path.as_str(), method) {
                ("/symbol/find-definition", Some(Method::Post)) =>
                    api_scope.service(resource(path).route(post().to(find_definition))),
                ("/symbol/find-references", Some(Method::Post)) =>
                    api_scope.service(resource(path).route(post().to(find_references))),
<<<<<<< HEAD
                ("/symbol/find-referenced-symbols", Some(Method::Post)) =>
                    api_scope.service(resource(path).route(post().to(find_referenced_symbols))),
=======
                ("/symbol/find-identifier", Some(Method::Post)) =>
                    api_scope.service(resource(path).route(post().to(find_identifier))),
>>>>>>> 0429eb6b
                ("/symbol/definitions-in-file", Some(Method::Get)) =>
                    api_scope.service(resource(path).route(get().to(definitions_in_file))),
                ("/workspace/list-files", Some(Method::Get)) =>
                    api_scope.service(resource(path).route(get().to(list_files))),
                ("/workspace/read-source-code", Some(Method::Post)) =>
                    api_scope.service(resource(path).route(post().to(read_source_code))),
                ("/system/health", Some(Method::Get)) =>
                    api_scope.service(resource(path).route(get().to(health_check))),
                (p, m) => panic!(
                    "Invalid path configuration for {}: {:?}. Ensure the OpenAPI spec matches your handlers.", 
                    p,
                    m
                )
            };
        }

        App::new()
            .wrap(Cors::permissive())
            .app_data(app_state.clone())
            .configure(|cfg| {
                if middleware::is_auth_enabled() {
                    cfg.service(api_scope.wrap(JwtMiddleware));
                } else {
                    cfg.service(api_scope);
                }
            })
            .service(
                SwaggerUi::new("/swagger-ui/{_:.*}")
                    .url("/api-docs/openapi.json", openapi.clone())
            )
    })
    .bind(format!("{}:{}", host, port))?
    .run()
    .await
}

// const PYTHON_SAMPLE: &str = r#"
// import requests

// def get_pet(pet_id: int):
//     response = requests.get(f'/pets/{pet_id}')
//     return response.json()
// "#;

pub fn write_openapi_to_file(file_path: &PathBuf) -> std::io::Result<()> {
    // We use a clone since we're just adding the docs and writing it to the file. We don't need
    // this for runtime
    let mut openapi = ApiDoc::openapi().clone();
    // if let Some(path_item) = openapi.paths.paths.get_mut("/symbol/find-definition") {
    //     if let Some(post_op) = &mut path_item.post {
    //         let mut extensions = Extensions::default();
    //         extensions.insert(
    //             String::from("x-codeSamples"),
    //             serde_json::json!(vec![make_code_sample("python", PYTHON_SAMPLE),]),
    //         );
    //         post_op.extensions = Some(extensions);
    //     }
    // }

    // Create components if none exist
    if openapi.components.is_none() {
        openapi.components = Some(utoipa::openapi::Components::default());
    }

    // Now we can safely unwrap and modify
    if let Some(components) = openapi.components.as_mut() {
        components.add_security_scheme(
            "bearer_auth",
            utoipa::openapi::security::SecurityScheme::Http(
                utoipa::openapi::security::HttpBuilder::new()
                    .scheme(utoipa::openapi::security::HttpAuthScheme::Bearer)
                    .bearer_format("JWT")
                    .build(),
            ),
        );
    }
    let openapi_json =
        serde_json::to_string_pretty(&openapi).expect("Failed to serialize OpenAPI to JSON");
    let mut file = File::create(file_path)?;
    file.write_all(openapi_json.as_bytes())?;
    println!("OpenAPI spec written to: {}", file_path.display());
    Ok(())
}

#[cfg(test)]
mod test_utils;

#[cfg(test)]
mod test {
    use super::*;

    use crate::api_types::set_thread_local_mount_dir;
    use crate::test_utils::{js_sample_path, python_sample_path, TestContext};
    use std::net::TcpStream;
    use std::sync::mpsc;
    use std::thread;
    use std::time::Duration;
    use tempfile::TempDir;

    fn simple_diff(text1: &str, text2: &str) -> String {
        let lines1: Vec<&str> = text1.lines().collect();
        let lines2: Vec<&str> = text2.lines().collect();
        let mut diff = String::new();
        let mut diff_count = 0;

        for (i, (l1, l2)) in lines1.iter().zip(lines2.iter()).enumerate() {
            if l1 != l2 {
                diff_count += 1;
                if diff_count <= 3 {
                    // Show up to 3 differences
                    diff.push_str(&format!("Line {}: '{}' vs '{}'\n", i + 1, l1, l2));
                }
            }
        }

        if lines1.len() != lines2.len() {
            diff.push_str(&format!(
                "Files have different number of lines: {} vs {}\n",
                lines1.len(),
                lines2.len()
            ));
        }

        if diff_count > 3 {
            diff.push_str(&format!("... and {} more differences\n", diff_count - 3));
        }

        diff
    }

    #[test]
    fn test_openapi_json() -> Result<(), Box<dyn std::error::Error>> {
        // Create a new temporary directory
        let temp_dir = TempDir::new()?;
        let temp_openapi_path = temp_dir.path().join("openapi.json");

        // Write the OpenAPI spec to the temporary file
        write_openapi_to_file(&PathBuf::from(&temp_openapi_path))?;

        // Read the content of the generated file
        let generated_content = fs::read_to_string(&temp_openapi_path)
            .map_err(|e| format!("Failed to load generate openapi spec: {}", e))?;

        // Read the content of the existing file
        // Assume you have a known good file to compare against
        let existing_path = PathBuf::from("/mnt/lsproxy_root/openapi.json");
        let existing_content = fs::read_to_string(existing_path)
            .map_err(|e| format!("Failed to load existing openapi spec: {}", e))?;

        // Compare the contents
        if generated_content != existing_content {
            let diff = simple_diff(&existing_content, &generated_content);
            return Err(format!(
                "Differences: {}
                Generated OpenAPI JSON does not match existing content. Make sure to run ./scripts/generate_spec.sh",
                diff
            ).into());
        }

        Ok(())
    }

    #[tokio::test]
    async fn test_initialize_app_python() -> Result<(), Box<dyn std::error::Error>> {
        let _context = TestContext::setup(&python_sample_path(), false).await?;
        initialize_app_state().await?;
        Ok(())
    }

    #[tokio::test]
    async fn test_initialize_app_js() -> Result<(), Box<dyn std::error::Error>> {
        let _context = TestContext::setup(&js_sample_path(), false).await?;
        initialize_app_state().await?;
        Ok(())
    }

    #[test]
    fn test_run_server() -> Result<(), Box<dyn std::error::Error>> {
        let test_path = js_sample_path();
        let (tx, rx) = mpsc::channel();

        // Spawn the server in a separate thread
        let _server_thread = thread::spawn(move || {
            // Set the mount directory for the server thread
            // This only sets the thread local variable.
            // That's fine since we don't make any requests
            set_thread_local_mount_dir(&test_path);

            let system = actix_web::rt::System::new();
            if let Err(e) = system.block_on(async {
                match initialize_app_state().await {
                    Ok(app_state) => run_server(app_state).await,
                    Err(e) => {
                        tx.send(format!("Failed to initialize app state: {}", e))
                            .unwrap();
                        Ok(())
                    }
                }
            }) {
                tx.send(format!("System error: {}", e)).unwrap();
            }
        });

        // Give the server some time to start
        thread::sleep(Duration::from_secs(5));

        // Check for any errors from the server thread
        if let Ok(error_msg) = rx.try_recv() {
            return Err(error_msg.into());
        }

        // Check if the server is running
        match TcpStream::connect("0.0.0.0:4444") {
            Ok(_) => println!("Server is running"),
            Err(e) => return Err(format!("Failed to connect to server: {}", e).into()),
        }

        Ok(())
    }
}<|MERGE_RESOLUTION|>--- conflicted
+++ resolved
@@ -80,11 +80,8 @@
         crate::handlers::health_check,
         crate::handlers::list_files,
         crate::handlers::read_source_code,
-<<<<<<< HEAD
         crate::handlers::find_referenced_symbols,
-=======
         crate::handlers::find_identifier,
->>>>>>> 0429eb6b
     ),
     tags(
         (name = "lsproxy-api", description = "LSP Proxy API")
@@ -212,13 +209,10 @@
                     api_scope.service(resource(path).route(post().to(find_definition))),
                 ("/symbol/find-references", Some(Method::Post)) =>
                     api_scope.service(resource(path).route(post().to(find_references))),
-<<<<<<< HEAD
                 ("/symbol/find-referenced-symbols", Some(Method::Post)) =>
                     api_scope.service(resource(path).route(post().to(find_referenced_symbols))),
-=======
                 ("/symbol/find-identifier", Some(Method::Post)) =>
                     api_scope.service(resource(path).route(post().to(find_identifier))),
->>>>>>> 0429eb6b
                 ("/symbol/definitions-in-file", Some(Method::Get)) =>
                     api_scope.service(resource(path).route(get().to(definitions_in_file))),
                 ("/workspace/list-files", Some(Method::Get)) =>
