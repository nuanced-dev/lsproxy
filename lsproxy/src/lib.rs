--- conflicted
+++ resolved
@@ -194,11 +194,8 @@
 #[cfg(test)]
 mod test {
     use super::*;
-<<<<<<< HEAD
-    use crate::api_types::set_mount_dir;
-=======
+
     use crate::api_types::set_thread_local_mount_dir;
->>>>>>> a1b8d5b3
     use crate::test_utils::{js_sample_path, python_sample_path, TestContext};
     use std::net::TcpStream;
     use std::sync::mpsc;
