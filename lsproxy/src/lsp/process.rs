use log::debug;
use std::error::Error;
use std::sync::Arc;
use tokio::io::{AsyncBufReadExt, AsyncReadExt, AsyncWriteExt, BufReader};
use tokio::process::{Child, ChildStdin, ChildStdout};
use tokio::sync::Mutex;

#[async_trait::async_trait]
pub trait Process: Send + Sync {
    async fn send(&mut self, data: &str) -> Result<(), Box<dyn Error + Send + Sync>>;
    async fn receive(&self) -> Result<String, Box<dyn Error + Send + Sync>>;
}

#[derive(Clone)]
pub struct ProcessHandler {
    pub stdin: Arc<Mutex<ChildStdin>>,
    pub stdout: Arc<Mutex<BufReader<ChildStdout>>>,
}

impl ProcessHandler {
    pub async fn new(mut child: Child) -> Result<Self, Box<dyn Error + Send + Sync>> {
        let stdin = child.stdin.take().ok_or("Failed to open stdin")?;
        let stdout = child.stdout.take().ok_or("Failed to open stdout")?;
        Ok(Self {
            stdin: Arc::new(Mutex::new(stdin)),
            stdout: Arc::new(Mutex::new(BufReader::new(stdout))),
        })
    }
}

#[async_trait::async_trait]
impl Process for ProcessHandler {
    async fn send(&mut self, data: &str) -> Result<(), Box<dyn Error + Send + Sync>> {
<<<<<<< HEAD
        debug!("Sending data to process:\n{}", data);
        println!("Trying to figure out why this has weird spacing in it:\n{}",data);
        self.stdin.write_all(data.as_bytes()).await?;
        self.stdin.flush().await?;
=======
        debug!("Sending data to process: {}", data);
        let mut stdin = self.stdin.lock().await;
        stdin.write_all(data.as_bytes()).await?;
        stdin.flush().await?;
>>>>>>> f1073491
        Ok(())
    }

    async fn receive(&self) -> Result<String, Box<dyn Error + Send + Sync>> {
        let mut content_length: Option<usize> = None;
        let mut buffer = Vec::new();

        loop {
            let mut stdout = self.stdout.lock().await;
            let n = stdout.read_until(b'\n', &mut buffer).await?;
            if n == 0 {
                continue;
            }

            let line = String::from_utf8_lossy(&buffer[buffer.len() - n..]);
            if line.trim().is_empty() && content_length.is_some() {
                let length = content_length.unwrap();
                let mut content = vec![0; length];
                stdout.read_exact(&mut content).await?;
                return Ok(String::from_utf8(content)?);
            } else if line.starts_with("Content-Length: ") {
                content_length = Some(line.trim_start_matches("Content-Length: ").trim().parse()?);
                debug!("Content-Length found: {:?}", content_length);
            } else {
                debug!("Received non-content line: {}", line.trim());
            }
            buffer.clear();
        }
    }
}<|MERGE_RESOLUTION|>--- conflicted
+++ resolved
@@ -31,17 +31,10 @@
 #[async_trait::async_trait]
 impl Process for ProcessHandler {
     async fn send(&mut self, data: &str) -> Result<(), Box<dyn Error + Send + Sync>> {
-<<<<<<< HEAD
-        debug!("Sending data to process:\n{}", data);
-        println!("Trying to figure out why this has weird spacing in it:\n{}",data);
-        self.stdin.write_all(data.as_bytes()).await?;
-        self.stdin.flush().await?;
-=======
         debug!("Sending data to process: {}", data);
         let mut stdin = self.stdin.lock().await;
         stdin.write_all(data.as_bytes()).await?;
         stdin.flush().await?;
->>>>>>> f1073491
         Ok(())
     }
 
