use actix_cors::Cors;
use actix_web::{web, App, HttpResponse, HttpServer};
use clap::Parser;
use env_logger::Env;
use log::{debug, error, info};
use lsp_types::Position;
use std::fs;
use std::fs::File;
use std::io::Write;
use std::path::{Path, PathBuf};
use std::sync::{Arc, Mutex};
use utoipa::OpenApi;
use utoipa_swagger_ui::SwaggerUi;

mod api_types;
mod lsp;
mod utils;

use crate::api_types::{
    DefinitionResponse, FilePosition, FileSymbolsRequest, GetDefinitionRequest,
    GetReferencesRequest, ReferenceResponse, SupportedLanguages, Symbol, SymbolResponse,
    WorkspaceSymbolsRequest, MOUNT_DIR,
};
use crate::lsp::manager::LspManager;

fn check_mount_dir() -> std::io::Result<()> {
    fs::read_dir(MOUNT_DIR)?;
    Ok(())
}

#[derive(OpenApi)]
#[openapi(
    paths(
        file_symbols,
        workspace_symbols,
        definition,
        references,
    ),
    components(
        schemas(FileSymbolsRequest, WorkspaceSymbolsRequest, GetDefinitionRequest, GetReferencesRequest, SupportedLanguages, DefinitionResponse, ReferenceResponse, SymbolResponse, FilePosition, Symbol)
    ),
    tags(
        (name = "lsproxy-api", description = "LSP Proxy API")
    )
)]
struct ApiDoc;

struct AppState {
    lsp_manager: Arc<Mutex<LspManager>>,
}

#[derive(Parser, Debug)]
#[command(author, version, about, long_about = None)]
struct Cli {
    /// Write OpenAPI spec to file (openapi.json)
    #[arg(short, long)]
    write_openapi: bool,
}

#[utoipa::path(
    get,
    path = "/definition",
    params(GetDefinitionRequest),
    responses(
        (status = 200, description = "Definition retrieved successfully", body = DefinitionResponse),
        (status = 400, description = "Bad request"),
        (status = 500, description = "Internal server error")
    )
)]
async fn definition(
    data: web::Data<AppState>,
    info: web::Query<GetDefinitionRequest>,
) -> HttpResponse {
    info!(
<<<<<<< HEAD
        "Received get_definition request for file: {}, line: {}, character: {}",
        info.position.path, info.position.line, info.position.character
=======
        "Received definition request for file: {}, line: {}, character: {}",
        info.position.path,
        info.position.line,
        info.position.character
>>>>>>> 0e63a6ff
    );

    let full_path = Path::new(&MOUNT_DIR).join(&info.position.path);
    let full_path_str = full_path.to_str().unwrap_or_default();

    match data.lsp_manager.lock() {
        Ok(lsp_manager) => {
            match lsp_manager
                .definition(
                    full_path_str,
                    Position {
                        line: info.position.line,
                        character: info.position.character,
                    },
                )
                .await
            {
                Ok(definitions) => HttpResponse::Ok().json(DefinitionResponse::from((
                    definitions,
                    info.include_raw_response,
                ))),
                Err(e) => {
                    error!("Failed to get definition: {}", e);
                    HttpResponse::InternalServerError().body(e.to_string())
                }
            }
        }
        Err(e) => {
            error!("Failed to lock lsp_manager: {:?}", e);
            HttpResponse::InternalServerError().finish()
        }
    }
}

#[utoipa::path(
    get,
    path = "/file-symbols",
    params(FileSymbolsRequest),
    responses(
        (status = 200, description = "Symbols retrieved successfully", body = SymbolResponse),
        (status = 400, description = "Bad request"),
        (status = 500, description = "Internal server error")
    )
)]
async fn file_symbols(
    data: web::Data<AppState>,
    info: web::Query<FileSymbolsRequest>,
) -> HttpResponse {
    info!("Received get_symbols request for file: {}", info.file_path);

    let full_path = Path::new(&MOUNT_DIR).join(&info.file_path);
    let full_path_str = full_path.to_str().unwrap_or("");
    debug!("Full path: {}", full_path_str);

    let result = {
        let lsp_manager = data.lsp_manager.lock().unwrap();
        lsp_manager.file_symbols(full_path_str).await
    };

    match result {
        Ok(symbols) => HttpResponse::Ok().json(SymbolResponse::from((
            symbols,
            info.file_path.to_owned(),
            info.include_raw_response,
        ))),
        Err(e) => {
            error!("Failed to get symbols: {}", e);
            HttpResponse::InternalServerError().body(format!("Failed to get symbols: {}", e))
        }
    }
}

#[utoipa::path(
    get,
    path = "/workspace-symbols",
    params(WorkspaceSymbolsRequest),
    responses(
        (status = 200, description = "Workspace symbols retrieved successfully", body = SymbolResponse),
        (status = 400, description = "Bad request"),
        (status = 500, description = "Internal server error")
    )
)]
async fn workspace_symbols(
    data: web::Data<AppState>,
    info: web::Query<WorkspaceSymbolsRequest>,
) -> HttpResponse {
    info!(
        "Received workspace_symbols request for query: {}",
        info.query
    );

    let result = {
        let lsp_manager = data.lsp_manager.lock().unwrap();
        lsp_manager.workspace_symbols(&info.query).await
    };

    match result {
        Ok(symbols) => {
            HttpResponse::Ok().json(SymbolResponse::from((symbols, info.include_raw_response)))
        }
        Err(e) => {
            error!("Failed to get workspace symbols: {}", e);
            HttpResponse::InternalServerError()
                .body(format!("Failed to get workspace symbols: {}", e))
        }
    }
}

#[utoipa::path(
    get,
    path = "/references",
    params(GetReferencesRequest),
    responses(
        (status = 200, description = "References retrieved successfully", body = ReferenceResponse),
        (status = 400, description = "Bad request"),
        (status = 500, description = "Internal server error")
    )
)]
async fn references(
    data: web::Data<AppState>,
    info: web::Query<GetReferencesRequest>,
) -> HttpResponse {
    info!(
        "Received references request for file: {}, line: {}, character: {}",
        info.symbol_identifier_position.path,
        info.symbol_identifier_position.line,
        info.symbol_identifier_position.character
    );
    let full_path = Path::new(&MOUNT_DIR).join(&info.symbol_identifier_position.path);
    let full_path_str = full_path.to_str().unwrap_or("");
    let lsp_manager = data.lsp_manager.lock().unwrap();
    let result = lsp_manager
        .references(
            full_path_str,
            Position {
                line: info.symbol_identifier_position.line,
                character: info.symbol_identifier_position.character,
            },
            info.include_declaration.unwrap_or_else(|| {
                error!("include_declaration not provided, defaulting to true");
                true
            }),
        )
        .await;
    match result {
        Ok(references) => HttpResponse::Ok().json(ReferenceResponse::from((
            references,
            info.include_raw_response,
        ))),
        Err(e) => {
            error!("Failed to get references: {}", e);
            HttpResponse::InternalServerError().body(format!("Failed to get references: {}", e))
        }
    }
}

#[actix_web::main]
async fn main() -> std::io::Result<()> {
    println!("Starting...");
    std::panic::set_hook(Box::new(|panic_info| {
        eprintln!("Server panicked: {:?}", panic_info);
    }));

    env_logger::init_from_env(Env::default().default_filter_or("debug"));
    info!("Logger initialized");

    let cli = Cli::parse();

    let openapi = ApiDoc::openapi();

    if cli.write_openapi {
        let file_path = PathBuf::from("openapi.json");
        let openapi_json = serde_json::to_string_pretty(&openapi).unwrap();
        let mut file = File::create(&file_path).unwrap();
        file.write_all(openapi_json.as_bytes()).unwrap();
        println!("OpenAPI spec written to: {}", file_path.display());
        return Ok(());
    }

    // Check if MOUNT_DIR exists and is mounted
    if let Err(e) = check_mount_dir() {
        eprintln!("Error: Your repo isn't mounted at '{}'. Please mount your repository at this location in your docker run or docker compose commands.", MOUNT_DIR);
        return Err(e);
    }

    let lsp_manager = Arc::new(Mutex::new(LspManager::new()));
    lsp_manager
        .lock()
        .unwrap()
        .start_langservers(MOUNT_DIR)
        .await
        .unwrap();
    let app_state = web::Data::new(AppState { lsp_manager });


    let server = HttpServer::new(move || {
        App::new()
            .wrap(
                Cors::default()
                    .allow_any_origin()
                    .allow_any_method()
                    .allow_any_header(),
            )
            .app_data(app_state.clone())
            .service(
                SwaggerUi::new("/swagger-ui/{_:.*}").url("/api-docs/openapi.json", openapi.clone()),
            )
            .service(web::resource("/file-symbols").route(web::get().to(file_symbols)))
            .service(web::resource("/workspace-symbols").route(web::get().to(workspace_symbols)))
            .service(web::resource("/definition").route(web::get().to(definition)))
            .service(web::resource("/references").route(web::get().to(references)))
    })
    .bind("0.0.0.0:8080")?;

    info!("Starting server...");
    server.run().await
}<|MERGE_RESOLUTION|>--- conflicted
+++ resolved
@@ -72,15 +72,10 @@
     info: web::Query<GetDefinitionRequest>,
 ) -> HttpResponse {
     info!(
-<<<<<<< HEAD
-        "Received get_definition request for file: {}, line: {}, character: {}",
-        info.position.path, info.position.line, info.position.character
-=======
         "Received definition request for file: {}, line: {}, character: {}",
         info.position.path,
         info.position.line,
         info.position.character
->>>>>>> 0e63a6ff
     );
 
     let full_path = Path::new(&MOUNT_DIR).join(&info.position.path);
