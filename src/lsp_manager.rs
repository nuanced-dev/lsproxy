--- conflicted
+++ resolved
@@ -1,10 +1,6 @@
 use crate::lsp_client::LspClient;
 use crate::symbol_finder::python_symbol_finder;
-<<<<<<< HEAD
-use crate::types::{RepoKey, SupportedLSPs, UniqueDefinition};
-=======
 use crate::types::{SupportedLSPs, UniqueDefinition};
->>>>>>> f80c4499
 use log::{error, info, warn};
 use lsp_types::{DocumentSymbolResponse, GotoDefinitionResponse, InitializeResult, Location};
 use std::collections::{HashMap, HashSet};
@@ -28,12 +24,7 @@
 
     pub async fn start_lsps(
         &mut self,
-<<<<<<< HEAD
-        key: RepoKey,
-        repo_path: String,
-=======
-        repo_path: &str,
->>>>>>> f80c4499
+        repo_path: &str,
         lsps: &[SupportedLSPs],
     ) -> Result<(), String> {
         for &lsp in lsps {
@@ -52,10 +43,6 @@
 
     async fn create_client(
         &mut self,
-<<<<<<< HEAD
-        key: RepoKey,
-=======
->>>>>>> f80c4499
         lsp_type: SupportedLSPs,
         process: tokio::process::Child,
     ) -> Result<(), String> {
@@ -70,20 +57,10 @@
 
     async fn initialize_client(
         &mut self,
-<<<<<<< HEAD
-        key: RepoKey,
         lsp_type: SupportedLSPs,
         repo_path: String,
     ) -> Result<InitializeResult, Box<dyn std::error::Error>> {
-        let client = self
-            .get_client(&key, lsp_type)
-            .ok_or("LSP client not found")?;
-=======
-        lsp_type: SupportedLSPs,
-        repo_path: String,
-    ) -> Result<InitializeResult, Box<dyn std::error::Error>> {
         let client = self.get_client(lsp_type).ok_or("LSP client not found")?;
->>>>>>> f80c4499
 
         // Initialize the client
         let mut locked_client = client.lock().await;
@@ -92,22 +69,12 @@
 
     pub async fn get_symbols(
         &self,
-<<<<<<< HEAD
-        key: &RepoKey,
-=======
->>>>>>> f80c4499
         file_path: &str,
     ) -> Result<DocumentSymbolResponse, Box<dyn std::error::Error>> {
         // Detect the language
         let lsp_type = self.detect_language(&file_path)?;
 
-<<<<<<< HEAD
-        let client = self
-            .get_client(key, lsp_type)
-            .ok_or("LSP client not found")?;
-=======
         let client = self.get_client(lsp_type).ok_or("LSP client not found")?;
->>>>>>> f80c4499
 
         // Call get_symbols on the LSP client
         let mut locked_client = client.lock().await;
@@ -116,21 +83,13 @@
 
     pub async fn get_definition(
         &self,
-<<<<<<< HEAD
-        key: &RepoKey,
-=======
->>>>>>> f80c4499
         file_path: &str,
         symbol_name: &str,
     ) -> Result<Vec<GotoDefinitionResponse>, Box<dyn std::error::Error>> {
         let mut unique_definitions = HashSet::new();
         let lsp_type = self.detect_language(file_path)?;
 
-<<<<<<< HEAD
-        if let Some(client) = self.get_client(key, lsp_type) {
-=======
         if let Some(client) = self.get_client(lsp_type) {
->>>>>>> f80c4499
             let occurrences =
                 python_symbol_finder::find_symbol_occurrences(file_path, symbol_name)?;
 
@@ -200,10 +159,6 @@
 
     async fn start_python_lsp(
         &mut self,
-<<<<<<< HEAD
-        key: &RepoKey,
-=======
->>>>>>> f80c4499
         repo_path: &str,
     ) -> Result<InitializeResult, Box<dyn std::error::Error>> {
         let python_path = self.find_python_root(repo_path).await;
@@ -217,23 +172,13 @@
             .spawn()
             .map_err(|e| Box::new(e) as Box<dyn std::error::Error>)?;
 
-<<<<<<< HEAD
-        self.create_client(key.clone(), SupportedLSPs::Python, process)
-            .await?;
-        self.initialize_client(key.clone(), SupportedLSPs::Python, python_path.to_string())
-=======
         self.create_client(SupportedLSPs::Python, process).await?;
         self.initialize_client(SupportedLSPs::Python, python_path.to_string())
->>>>>>> f80c4499
             .await
     }
 
     async fn start_typescript_lsp(
         &mut self,
-<<<<<<< HEAD
-        _key: &RepoKey,
-=======
->>>>>>> f80c4499
         repo_path: &str,
     ) -> Result<InitializeResult, Box<dyn std::error::Error>> {
         warn!(
@@ -249,10 +194,6 @@
 
     async fn start_rust_lsp(
         &mut self,
-<<<<<<< HEAD
-        _key: &RepoKey,
-=======
->>>>>>> f80c4499
         repo_path: &str,
     ) -> Result<InitializeResult, Box<dyn std::error::Error>> {
         warn!(
@@ -280,17 +221,8 @@
         repo_path.to_string()
     }
 
-<<<<<<< HEAD
-    pub fn get_client(
-        &self,
-        key: &RepoKey,
-        lsp_type: SupportedLSPs,
-    ) -> Option<Arc<Mutex<LspClient>>> {
-        self.clients.get(&(key.clone(), lsp_type)).cloned()
-=======
     pub fn get_client(&self, lsp_type: SupportedLSPs) -> Option<Arc<Mutex<LspClient>>> {
         self.clients.get(&lsp_type).cloned()
->>>>>>> f80c4499
     }
 
     fn detect_language(
